--- conflicted
+++ resolved
@@ -19,39 +19,6 @@
     runs-on: ubuntu-latest
 
     steps:
-<<<<<<< HEAD
-      - uses: actions/checkout@v3
-
-      - uses: actions/setup-python@v2
-        with:
-          python-version: 3.8
-
-      - name: Setup environment
-        run: |
-          sudo apt-get update
-          sudo apt-get -y install openmpi-bin libopenmpi-dev libopenblas-dev
-
-      - name: Install
-        run: |
-          python -m pip install -U pip
-          pip install --progress-bar off -U .[checking]
-          pip install --progress-bar off -U .[optional]
-          pip install --progress-bar off -U .[integration] --extra-index-url https://download.pytorch.org/whl/cpu
-          pip install --progress-bar off -U .[benchmark]
-          pip install --progress-bar off -U bayesmark
-          pip install --progress-bar off -U kurobako
-
-      - name: black
-        run: black . --check --diff
-      - name: flake8
-        run: flake8 .
-      - name: isort
-        run: isort . --check --diff
-      - name: mypy
-        run: mypy . --warn-unused-ignores
-      - name: blackdoc
-        run: blackdoc . --check --diff
-=======
     - uses: actions/checkout@v3
 
     - uses: actions/setup-python@v4
@@ -82,5 +49,4 @@
     - name: mypy
       run: mypy . --warn-unused-ignores
     - name: blackdoc
-      run: blackdoc . --check --diff
->>>>>>> 17ff6428
+      run: blackdoc . --check --diff