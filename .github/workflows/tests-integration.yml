--- conflicted
+++ resolved
@@ -116,9 +116,5 @@
             --ignore tests/importance_tests/test_init.py \
             --ignore tests/samplers_tests/test_samplers.py
         else
-<<<<<<< HEAD
-          pytest tests -m "integration and not slow" 
-=======
           pytest tests -m "integration and not slow"
->>>>>>> 17ff6428
         fi