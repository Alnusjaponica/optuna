from collections import OrderedDict
import multiprocessing
from multiprocessing.managers import DictProxy
import os
import pickle
from typing import Any
from typing import Callable
from typing import cast
from typing import Dict
from typing import List
from typing import Optional
from typing import Sequence
from typing import Tuple
from typing import Union
from unittest.mock import patch
import warnings

from _pytest.fixtures import SubRequest
from _pytest.mark.structures import MarkDecorator
import numpy as np
import pytest

import optuna
from optuna.distributions import BaseDistribution
from optuna.distributions import CategoricalChoiceType
from optuna.distributions import CategoricalDistribution
from optuna.distributions import FloatDistribution
from optuna.distributions import IntDistribution
from optuna.samplers import BaseSampler
from optuna.study import Study
from optuna.testing.objectives import fail_objective
from optuna.testing.objectives import pruned_objective
from optuna.trial import FrozenTrial
from optuna.trial import Trial
from optuna.trial import TrialState


parametrize_sampler = pytest.mark.parametrize(
    "sampler_class",
    [
        optuna.samplers.RandomSampler,
        lambda: optuna.samplers.TPESampler(n_startup_trials=0),
        lambda: optuna.samplers.TPESampler(n_startup_trials=0, multivariate=True),
        lambda: optuna.samplers.CmaEsSampler(n_startup_trials=0),
<<<<<<< HEAD
        pytest.param(
            lambda: optuna.integration.SkoptSampler(
                skopt_kwargs={"base_estimator": "dummy", "n_initial_points": 1}
            ),
            marks=pytest.mark.integration,
        ),
        pytest.param(
            lambda: optuna.integration.PyCmaSampler(n_startup_trials=0),
            marks=pytest.mark.integration,
=======
        lambda: optuna.samplers.CmaEsSampler(n_startup_trials=0, use_separable_cma=True),
        lambda: optuna.integration.SkoptSampler(
            skopt_kwargs={"base_estimator": "dummy", "n_initial_points": 1}
>>>>>>> 73a26c1a
        ),
        optuna.samplers.NSGAIISampler,
        optuna.samplers.QMCSampler,
        pytest.param(
            lambda: optuna.integration.BoTorchSampler(n_startup_trials=0),
            marks=pytest.mark.integration,
        ),
    ],
)
parametrize_relative_sampler = pytest.mark.parametrize(
    "relative_sampler_class",
    [
        lambda: optuna.samplers.TPESampler(n_startup_trials=0, multivariate=True),
        lambda: optuna.samplers.CmaEsSampler(n_startup_trials=0),
<<<<<<< HEAD
        pytest.param(
            lambda: optuna.integration.SkoptSampler(
                skopt_kwargs={"base_estimator": "dummy", "n_initial_points": 1}
            ),
            marks=pytest.mark.integration,
        ),
        pytest.param(
            lambda: optuna.integration.PyCmaSampler(n_startup_trials=0),
            marks=pytest.mark.integration,
=======
        lambda: optuna.samplers.CmaEsSampler(n_startup_trials=0, use_separable_cma=True),
        lambda: optuna.integration.SkoptSampler(
            skopt_kwargs={"base_estimator": "dummy", "n_initial_points": 1}
>>>>>>> 73a26c1a
        ),
    ],
)
parametrize_multi_objective_sampler = pytest.mark.parametrize(
    "multi_objective_sampler_class",
    [
        optuna.samplers.NSGAIISampler,
        lambda: optuna.samplers.TPESampler(n_startup_trials=0),
        pytest.param(
            lambda: optuna.integration.BoTorchSampler(n_startup_trials=0),
            marks=pytest.mark.integration,
        ),
    ],
)
<<<<<<< HEAD
sampler_class_with_seed: Dict[str, Tuple[Callable[[int], BaseSampler], bool]] = {
    "RandomSampler": (lambda seed: optuna.samplers.RandomSampler(seed=seed), False),
    "TPESampler": (lambda seed: optuna.samplers.TPESampler(seed=seed), False),
    "multivariate TPESampler": (
        lambda seed: optuna.samplers.TPESampler(multivariate=True, seed=seed),
        False,
    ),
    "CmaEsSampler": (lambda seed: optuna.samplers.CmaEsSampler(seed=seed), False),
    "SkoptSampler": (lambda seed: optuna.integration.SkoptSampler(seed=seed), True),
    "PyCmaSampler": (lambda seed: optuna.integration.PyCmaSampler(seed=seed), True),
    "NSGAIISampler": (lambda seed: optuna.samplers.NSGAIISampler(seed=seed), False),
    "QMCSampler": (lambda seed: optuna.samplers.QMCSampler(seed=seed), False),
    "BoTorchSampler": (lambda seed: optuna.integration.BoTorchSampler(seed=seed), True),
}
param_sampler_with_seed = []
param_sampler_name_with_seed = []
for sampler_name, (sampler_class, integration_flag) in sampler_class_with_seed.items():
    if integration_flag:
        param_sampler_with_seed.append(
            pytest.param(sampler_class, id=sampler_name, marks=pytest.mark.integration)
        )
        param_sampler_name_with_seed.append(
            pytest.param(sampler_name, marks=pytest.mark.integration)
        )
    else:
        param_sampler_with_seed.append(pytest.param(sampler_class, id=sampler_name))
        param_sampler_name_with_seed.append(pytest.param(sampler_name))
parametrize_sampler_with_seed = pytest.mark.parametrize("sampler_class", param_sampler_with_seed)
parametrize_sampler_name_with_seed = pytest.mark.parametrize(
    "sampler_name", param_sampler_name_with_seed
)
=======
sampler_class_with_seed: List[Callable] = [
    lambda seed: optuna.samplers.RandomSampler(seed=seed),
    lambda seed: optuna.samplers.TPESampler(seed=seed),
    lambda seed: optuna.samplers.TPESampler(multivariate=True, seed=seed),
    lambda seed: optuna.samplers.CmaEsSampler(seed=seed),
    lambda seed: optuna.samplers.CmaEsSampler(seed=seed, use_separable_cma=True),
    lambda seed: optuna.integration.SkoptSampler(seed=seed),
    lambda seed: optuna.integration.PyCmaSampler(seed=seed),
    lambda seed: optuna.samplers.NSGAIISampler(seed=seed),
    lambda seed: optuna.samplers.QMCSampler(seed=seed),
    lambda seed: optuna.integration.BoTorchSampler(seed=seed),
]
parametrize_sampler_with_seed = pytest.mark.parametrize("sampler_class", sampler_class_with_seed)
>>>>>>> 73a26c1a


@pytest.mark.parametrize(
    "sampler_class,expected_has_rng,expected_has_another_sampler",
    [
        (optuna.samplers.RandomSampler, True, False),
        (lambda: optuna.samplers.TPESampler(n_startup_trials=0), True, True),
        (lambda: optuna.samplers.TPESampler(n_startup_trials=0, multivariate=True), True, True),
        (lambda: optuna.samplers.CmaEsSampler(n_startup_trials=0), True, True),
        pytest.param(
            lambda: optuna.integration.SkoptSampler(
                skopt_kwargs={"base_estimator": "dummy", "n_initial_points": 1}
            ),
            False,
            True,
            marks=pytest.mark.integration,
        ),
        pytest.param(
            lambda: optuna.integration.PyCmaSampler(n_startup_trials=0),
            False,
            True,
            marks=pytest.mark.integration,
        ),
        (optuna.samplers.NSGAIISampler, True, True),
        (
            lambda: optuna.samplers.PartialFixedSampler(
                fixed_params={"x": 0}, base_sampler=optuna.samplers.RandomSampler()
            ),
            False,
            True,
        ),
        (lambda: optuna.samplers.GridSampler(search_space={"x": [0]}), True, False),
        (lambda: optuna.samplers.QMCSampler(), False, True),
        pytest.param(
            lambda: optuna.integration.BoTorchSampler(n_startup_trials=0),
            False,
            True,
            marks=pytest.mark.integration,
        ),
    ],
)
def test_sampler_reseed_rng(
    sampler_class: Callable[[], BaseSampler],
    expected_has_rng: bool,
    expected_has_another_sampler: bool,
) -> None:
    def _extract_attr_name_from_sampler_by_cls(sampler: BaseSampler, cls: Any) -> Optional[str]:
        for name, attr in sampler.__dict__.items():
            if isinstance(attr, cls):
                return name
        return None

    sampler = sampler_class()

    rng_name = _extract_attr_name_from_sampler_by_cls(sampler, np.random.RandomState)
    has_rng = rng_name is not None
    assert expected_has_rng == has_rng

    had_sampler_name = _extract_attr_name_from_sampler_by_cls(sampler, BaseSampler)
    has_another_sampler = had_sampler_name is not None
    assert expected_has_another_sampler == has_another_sampler

    if has_rng:
        rng_name = str(rng_name)
        original_random_state = sampler.__dict__[rng_name].get_state()
        sampler.reseed_rng()

        if not isinstance(sampler, optuna.samplers.CmaEsSampler):
            assert str(original_random_state) != str(sampler.__dict__[rng_name].get_state())
        else:
            # CmaEsSampler has a RandomState that is not reseed by its reseed_rng method.
            assert str(original_random_state) == str(sampler.__dict__[rng_name].get_state())

    if has_another_sampler:
        had_sampler_name = str(had_sampler_name)
        had_sampler = sampler.__dict__[had_sampler_name]
        had_sampler_rng_name = _extract_attr_name_from_sampler_by_cls(
            had_sampler, np.random.RandomState
        )

        original_had_sampler_random_state = had_sampler.__dict__[had_sampler_rng_name].get_state()

        with patch.object(
            had_sampler,
            "reseed_rng",
            wraps=had_sampler.reseed_rng,
        ) as mock_object:
            sampler.reseed_rng()
            assert mock_object.call_count == 1

        had_sampler = sampler.__dict__[had_sampler_name]
        assert str(original_had_sampler_random_state) != str(
            had_sampler.__dict__[had_sampler_rng_name].get_state()
        )


def parametrize_suggest_method(name: str) -> MarkDecorator:
    return pytest.mark.parametrize(
        f"suggest_method_{name}",
        [
            lambda t: t.suggest_float(name, 0, 10),
            lambda t: t.suggest_int(name, 0, 10),
            lambda t: cast(float, t.suggest_categorical(name, [0, 1, 2])),
            lambda t: t.suggest_float(name, 0, 10, step=0.5),
            lambda t: t.suggest_float(name, 1e-7, 10, log=True),
            lambda t: t.suggest_int(name, 1, 10, log=True),
        ],
    )


@pytest.mark.parametrize(
    "sampler_class",
    [
        lambda: optuna.samplers.CmaEsSampler(n_startup_trials=0),
        pytest.param(
            lambda: optuna.integration.SkoptSampler(
                skopt_kwargs={"base_estimator": "dummy", "n_initial_points": 1}
            ),
            marks=pytest.mark.integration,
        ),
        pytest.param(
            lambda: optuna.integration.PyCmaSampler(n_startup_trials=0),
            marks=pytest.mark.integration,
        ),
    ],
)
def test_raise_error_for_samplers_during_multi_objectives(
    sampler_class: Callable[[], BaseSampler]
) -> None:

    study = optuna.study.create_study(directions=["maximize", "maximize"], sampler=sampler_class())

    distribution = FloatDistribution(0.0, 1.0)
    with pytest.raises(ValueError):
        study.sampler.sample_independent(study, _create_new_trial(study), "x", distribution)

    with pytest.raises(ValueError):
        trial = _create_new_trial(study)
        study.sampler.sample_relative(
            study, trial, study.sampler.infer_relative_search_space(study, trial)
        )


@pytest.mark.parametrize("seed", [None, 0, 169208])
def test_pickle_random_sampler(seed: Optional[int]) -> None:

    sampler = optuna.samplers.RandomSampler(seed)
    restored_sampler = pickle.loads(pickle.dumps(sampler))
    assert sampler._rng.bytes(10) == restored_sampler._rng.bytes(10)


@parametrize_sampler
@pytest.mark.parametrize(
    "distribution",
    [
        FloatDistribution(-1.0, 1.0),
        FloatDistribution(0.0, 1.0),
        FloatDistribution(-1.0, 0.0),
        FloatDistribution(1e-7, 1.0, log=True),
        FloatDistribution(-10, 10, step=0.1),
        FloatDistribution(-10.2, 10.2, step=0.1),
    ],
)
def test_float(
    sampler_class: Callable[[], BaseSampler],
    distribution: FloatDistribution,
) -> None:

    study = optuna.study.create_study(sampler=sampler_class())
    points = np.array(
        [
            study.sampler.sample_independent(study, _create_new_trial(study), "x", distribution)
            for _ in range(100)
        ]
    )
    assert np.all(points >= distribution.low)
    assert np.all(points <= distribution.high)
    assert not isinstance(
        study.sampler.sample_independent(study, _create_new_trial(study), "x", distribution),
        np.floating,
    )

    if distribution.step is not None:
        # Check all points are multiples of distribution.step.
        points -= distribution.low
        points /= distribution.step
        round_points = np.round(points)
        np.testing.assert_almost_equal(round_points, points)


@parametrize_sampler
@pytest.mark.parametrize(
    "distribution",
    [
        IntDistribution(-10, 10),
        IntDistribution(0, 10),
        IntDistribution(-10, 0),
        IntDistribution(-10, 10, step=2),
        IntDistribution(0, 10, step=2),
        IntDistribution(-10, 0, step=2),
        IntDistribution(1, 100, log=True),
    ],
)
def test_int(sampler_class: Callable[[], BaseSampler], distribution: IntDistribution) -> None:

    study = optuna.study.create_study(sampler=sampler_class())
    points = np.array(
        [
            study.sampler.sample_independent(study, _create_new_trial(study), "x", distribution)
            for _ in range(100)
        ]
    )
    assert np.all(points >= distribution.low)
    assert np.all(points <= distribution.high)
    assert not isinstance(
        study.sampler.sample_independent(study, _create_new_trial(study), "x", distribution),
        np.integer,
    )


@parametrize_sampler
@pytest.mark.parametrize("choices", [(1, 2, 3), ("a", "b", "c"), (1, "a")])
def test_categorical(
    sampler_class: Callable[[], BaseSampler], choices: Sequence[CategoricalChoiceType]
) -> None:

    distribution = CategoricalDistribution(choices)

    study = optuna.study.create_study(sampler=sampler_class())

    def sample() -> float:

        trial = _create_new_trial(study)
        param_value = study.sampler.sample_independent(study, trial, "x", distribution)
        return float(distribution.to_internal_repr(param_value))

    points = np.asarray([sample() for i in range(100)])

    # 'x' value is corresponding to an index of distribution.choices.
    assert np.all(points >= 0)
    assert np.all(points <= len(distribution.choices) - 1)
    round_points = np.round(points)
    np.testing.assert_almost_equal(round_points, points)


@parametrize_relative_sampler
@pytest.mark.parametrize(
    "x_distribution",
    [
        FloatDistribution(-1.0, 1.0),
        FloatDistribution(1e-7, 1.0, log=True),
        FloatDistribution(-10, 10, step=0.5),
        IntDistribution(3, 10),
        IntDistribution(1, 100, log=True),
        IntDistribution(3, 9, step=2),
    ],
)
@pytest.mark.parametrize(
    "y_distribution",
    [
        FloatDistribution(-1.0, 1.0),
        FloatDistribution(1e-7, 1.0, log=True),
        FloatDistribution(-10, 10, step=0.5),
        IntDistribution(3, 10),
        IntDistribution(1, 100, log=True),
        IntDistribution(3, 9, step=2),
    ],
)
def test_sample_relative_numerical(
    relative_sampler_class: Callable[[], BaseSampler],
    x_distribution: BaseDistribution,
    y_distribution: BaseDistribution,
) -> None:

    search_space: Dict[str, BaseDistribution] = OrderedDict(x=x_distribution, y=y_distribution)
    study = optuna.study.create_study(sampler=relative_sampler_class())
    trial = study.ask(search_space)
    study.tell(trial, sum(trial.params.values()))

    def sample() -> List[Union[int, float]]:
        params = study.sampler.sample_relative(study, _create_new_trial(study), search_space)
        return [params[name] for name in search_space]

    points = np.array([sample() for _ in range(10)])
    for i, distribution in enumerate(search_space.values()):
        assert isinstance(
            distribution,
            (
                FloatDistribution,
                IntDistribution,
            ),
        )
        assert np.all(points[:, i] >= distribution.low)
        assert np.all(points[:, i] <= distribution.high)
    for param_value, distribution in zip(sample(), search_space.values()):
        assert not isinstance(param_value, np.floating)
        assert not isinstance(param_value, np.integer)
        if isinstance(distribution, IntDistribution):
            assert isinstance(param_value, int)
        else:
            assert isinstance(param_value, float)


@parametrize_relative_sampler
def test_sample_relative_categorical(relative_sampler_class: Callable[[], BaseSampler]) -> None:

    search_space: Dict[str, BaseDistribution] = OrderedDict(
        x=CategoricalDistribution([1, 10, 100]), y=CategoricalDistribution([-1, -10, -100])
    )
    study = optuna.study.create_study(sampler=relative_sampler_class())
    trial = study.ask(search_space)
    study.tell(trial, sum(trial.params.values()))

    def sample() -> List[float]:
        params = study.sampler.sample_relative(study, _create_new_trial(study), search_space)
        return [params[name] for name in search_space]

    points = np.array([sample() for _ in range(10)])
    for i, distribution in enumerate(search_space.values()):
        assert isinstance(distribution, CategoricalDistribution)
        assert np.all([v in distribution.choices for v in points[:, i]])
    for param_value in sample():
        assert not isinstance(param_value, np.floating)
        assert not isinstance(param_value, np.integer)
        assert isinstance(param_value, int)


@parametrize_relative_sampler
@pytest.mark.parametrize(
    "x_distribution",
    [
        FloatDistribution(-1.0, 1.0),
        FloatDistribution(1e-7, 1.0, log=True),
        FloatDistribution(-10, 10, step=0.5),
        IntDistribution(1, 10),
        IntDistribution(1, 100, log=True),
    ],
)
def test_sample_relative_mixed(
    relative_sampler_class: Callable[[], BaseSampler], x_distribution: BaseDistribution
) -> None:

    search_space: Dict[str, BaseDistribution] = OrderedDict(
        x=x_distribution, y=CategoricalDistribution([-1, -10, -100])
    )
    study = optuna.study.create_study(sampler=relative_sampler_class())
    trial = study.ask(search_space)
    study.tell(trial, sum(trial.params.values()))

    def sample() -> List[float]:
        params = study.sampler.sample_relative(study, _create_new_trial(study), search_space)
        return [params[name] for name in search_space]

    points = np.array([sample() for _ in range(10)])
    assert isinstance(
        search_space["x"],
        (
            FloatDistribution,
            IntDistribution,
        ),
    )
    assert np.all(points[:, 0] >= search_space["x"].low)
    assert np.all(points[:, 0] <= search_space["x"].high)
    assert isinstance(search_space["y"], CategoricalDistribution)
    assert np.all([v in search_space["y"].choices for v in points[:, 1]])
    for param_value, distribution in zip(sample(), search_space.values()):
        assert not isinstance(param_value, np.floating)
        assert not isinstance(param_value, np.integer)
        if isinstance(
            distribution,
            (
                IntDistribution,
                CategoricalDistribution,
            ),
        ):
            assert isinstance(param_value, int)
        else:
            assert isinstance(param_value, float)


@parametrize_sampler
def test_conditional_sample_independent(sampler_class: Callable[[], BaseSampler]) -> None:
    # This test case reproduces the error reported in #2734.
    # See https://github.com/optuna/optuna/pull/2734#issuecomment-857649769.

    study = optuna.study.create_study(sampler=sampler_class())
    categorical_distribution = CategoricalDistribution(choices=["x", "y"])
    dependent_distribution = CategoricalDistribution(choices=["a", "b"])

    study.add_trial(
        optuna.create_trial(
            params={"category": "x", "x": "a"},
            distributions={"category": categorical_distribution, "x": dependent_distribution},
            value=0.1,
        )
    )

    study.add_trial(
        optuna.create_trial(
            params={"category": "y", "y": "b"},
            distributions={"category": categorical_distribution, "y": dependent_distribution},
            value=0.1,
        )
    )

    _trial = _create_new_trial(study)
    category = study.sampler.sample_independent(
        study, _trial, "category", categorical_distribution
    )
    assert category in ["x", "y"]
    value = study.sampler.sample_independent(study, _trial, category, dependent_distribution)
    assert value in ["a", "b"]


def _create_new_trial(study: Study) -> FrozenTrial:

    trial_id = study._storage.create_new_trial(study._study_id)
    return study._storage.get_trial(trial_id)


class FixedSampler(BaseSampler):
    def __init__(
        self,
        relative_search_space: Dict[str, BaseDistribution],
        relative_params: Dict[str, Any],
        unknown_param_value: Any,
    ) -> None:

        self.relative_search_space = relative_search_space
        self.relative_params = relative_params
        self.unknown_param_value = unknown_param_value

    def infer_relative_search_space(
        self, study: Study, trial: FrozenTrial
    ) -> Dict[str, BaseDistribution]:

        return self.relative_search_space

    def sample_relative(
        self, study: Study, trial: FrozenTrial, search_space: Dict[str, BaseDistribution]
    ) -> Dict[str, Any]:

        return self.relative_params

    def sample_independent(
        self,
        study: Study,
        trial: FrozenTrial,
        param_name: str,
        param_distribution: BaseDistribution,
    ) -> Any:

        return self.unknown_param_value


def test_sample_relative() -> None:

    relative_search_space: Dict[str, BaseDistribution] = {
        "a": FloatDistribution(low=0, high=5),
        "b": CategoricalDistribution(choices=("foo", "bar", "baz")),
        "c": IntDistribution(low=20, high=50),  # Not exist in `relative_params`.
    }
    relative_params = {
        "a": 3.2,
        "b": "baz",
    }
    unknown_param_value = 30

    sampler = FixedSampler(relative_search_space, relative_params, unknown_param_value)
    study = optuna.study.create_study(sampler=sampler)

    def objective(trial: Trial) -> float:

        # Predefined parameters are sampled by `sample_relative()` method.
        assert trial.suggest_float("a", 0, 5) == 3.2
        assert trial.suggest_categorical("b", ["foo", "bar", "baz"]) == "baz"

        # Other parameters are sampled by `sample_independent()` method.
        assert trial.suggest_int("c", 20, 50) == unknown_param_value
        assert trial.suggest_float("d", 1, 100, log=True) == unknown_param_value
        assert trial.suggest_float("e", 20, 40) == unknown_param_value

        return 0.0

    study.optimize(objective, n_trials=10, catch=())
    for trial in study.trials:
        assert trial.params == {"a": 3.2, "b": "baz", "c": 30, "d": 30, "e": 30}


@parametrize_sampler
def test_nan_objective_value(sampler_class: Callable[[], BaseSampler]) -> None:

    study = optuna.create_study(sampler=sampler_class())

    def objective(trial: Trial, base_value: float) -> float:

        return trial.suggest_float("x", 0.1, 0.2) + base_value

    # Non NaN objective values.
    for i in range(10, 1, -1):
        study.optimize(lambda t: objective(t, i), n_trials=1, catch=())
    assert int(study.best_value) == 2

    # NaN objective values.
    study.optimize(lambda t: objective(t, float("nan")), n_trials=1, catch=())
    assert int(study.best_value) == 2

    # Non NaN objective value.
    study.optimize(lambda t: objective(t, 1), n_trials=1, catch=())
    assert int(study.best_value) == 1


@parametrize_sampler
def test_partial_fixed_sampling(sampler_class: Callable[[], BaseSampler]) -> None:

    study = optuna.create_study(sampler=sampler_class())

    def objective(trial: Trial) -> float:
        x = trial.suggest_float("x", -1, 1)
        y = trial.suggest_int("y", -1, 1)
        z = trial.suggest_float("z", -1, 1)
        return x + y + z

    # First trial.
    study.optimize(objective, n_trials=1)

    # Second trial. Here, the parameter ``y`` is fixed as 0.
    fixed_params = {"y": 0}
    with warnings.catch_warnings():
        warnings.simplefilter("ignore", optuna.exceptions.ExperimentalWarning)
        study.sampler = optuna.samplers.PartialFixedSampler(fixed_params, study.sampler)
    study.optimize(objective, n_trials=1)
    trial_params = study.trials[-1].params
    assert trial_params["y"] == fixed_params["y"]


@parametrize_multi_objective_sampler
@pytest.mark.parametrize(
    "distribution",
    [
        FloatDistribution(-1.0, 1.0),
        FloatDistribution(0.0, 1.0),
        FloatDistribution(-1.0, 0.0),
        FloatDistribution(1e-7, 1.0, log=True),
        FloatDistribution(-10, 10, step=0.1),
        FloatDistribution(-10.2, 10.2, step=0.1),
        IntDistribution(-10, 10),
        IntDistribution(0, 10),
        IntDistribution(-10, 0),
        IntDistribution(-10, 10, step=2),
        IntDistribution(0, 10, step=2),
        IntDistribution(-10, 0, step=2),
        IntDistribution(1, 100, log=True),
        CategoricalDistribution((1, 2, 3)),
        CategoricalDistribution(("a", "b", "c")),
        CategoricalDistribution((1, "a")),
    ],
)
def test_multi_objective_sample_independent(
    multi_objective_sampler_class: Callable[[], BaseSampler], distribution: BaseDistribution
) -> None:
    study = optuna.study.create_study(
        directions=["minimize", "maximize"], sampler=multi_objective_sampler_class()
    )
    for i in range(100):
        value = study.sampler.sample_independent(
            study, _create_new_trial(study), "x", distribution
        )
        assert distribution._contains(distribution.to_internal_repr(value))

        if not isinstance(distribution, CategoricalDistribution):
            # Please see https://github.com/optuna/optuna/pull/393 why this assertion is needed.
            assert not isinstance(value, np.floating)

        if isinstance(distribution, FloatDistribution):
            if distribution.step is not None:
                # Check the value is a multiple of `distribution.step` which is
                # the quantization interval of the distribution.
                value -= distribution.low
                value /= distribution.step
                round_value = np.round(value)
                np.testing.assert_almost_equal(round_value, value)


def test_after_trial() -> None:
    n_calls = 0
    n_trials = 3

    class SamplerAfterTrial(optuna.samplers.RandomSampler):
        def after_trial(
            self,
            study: Study,
            trial: FrozenTrial,
            state: TrialState,
            values: Optional[Sequence[float]],
        ) -> None:
            assert len(study.trials) - 1 == trial.number
            assert trial.state == TrialState.RUNNING
            assert trial.values is None
            assert state == TrialState.COMPLETE
            assert values is not None
            assert len(values) == 2
            nonlocal n_calls
            n_calls += 1

    sampler = SamplerAfterTrial()
    study = optuna.create_study(directions=["minimize", "minimize"], sampler=sampler)

    study.optimize(lambda t: [t.suggest_float("y", -3, 3), t.suggest_int("x", 0, 10)], n_trials=3)

    assert n_calls == n_trials


def test_after_trial_pruning() -> None:
    n_calls = 0
    n_trials = 3

    class SamplerAfterTrial(optuna.samplers.RandomSampler):
        def after_trial(
            self,
            study: Study,
            trial: FrozenTrial,
            state: TrialState,
            values: Optional[Sequence[float]],
        ) -> None:
            assert len(study.trials) - 1 == trial.number
            assert trial.state == TrialState.RUNNING
            assert trial.values is None
            assert state == TrialState.PRUNED
            assert values is None
            nonlocal n_calls
            n_calls += 1

    sampler = SamplerAfterTrial()
    study = optuna.create_study(directions=["minimize", "minimize"], sampler=sampler)

    study.optimize(pruned_objective, n_trials=n_trials)

    assert n_calls == n_trials


def test_after_trial_failing() -> None:
    n_calls = 0
    n_trials = 3

    class SamplerAfterTrial(optuna.samplers.RandomSampler):
        def after_trial(
            self,
            study: Study,
            trial: FrozenTrial,
            state: TrialState,
            values: Optional[Sequence[float]],
        ) -> None:
            assert len(study.trials) - 1 == trial.number
            assert trial.state == TrialState.RUNNING
            assert trial.values is None
            assert state == TrialState.FAIL
            assert values is None
            nonlocal n_calls
            n_calls += 1

    sampler = SamplerAfterTrial()
    study = optuna.create_study(directions=["minimize", "minimize"], sampler=sampler)

    with pytest.raises(ValueError):
        study.optimize(fail_objective, n_trials=n_trials)

    # Called once after the first failing trial before returning from optimize.
    assert n_calls == 1


def test_after_trial_failing_in_after_trial() -> None:
    n_calls = 0
    n_trials = 3

    class SamplerAfterTrialAlwaysFail(optuna.samplers.RandomSampler):
        def after_trial(
            self,
            study: Study,
            trial: FrozenTrial,
            state: TrialState,
            values: Optional[Sequence[float]],
        ) -> None:
            nonlocal n_calls
            n_calls += 1
            raise NotImplementedError  # Arbitrary error for testing purpose.

    sampler = SamplerAfterTrialAlwaysFail()
    study = optuna.create_study(sampler=sampler)

    with pytest.raises(NotImplementedError):
        study.optimize(lambda t: t.suggest_int("x", 0, 10), n_trials=n_trials)

    assert len(study.trials) == 1
    assert n_calls == 1

    sampler = SamplerAfterTrialAlwaysFail()
    study = optuna.create_study(sampler=sampler)

    # Not affected by `catch`.
    with pytest.raises(NotImplementedError):
        study.optimize(
            lambda t: t.suggest_int("x", 0, 10), n_trials=n_trials, catch=(NotImplementedError,)
        )

    assert len(study.trials) == 1
    assert n_calls == 2


def test_after_trial_with_study_tell() -> None:
    n_calls = 0

    class SamplerAfterTrial(optuna.samplers.RandomSampler):
        def after_trial(
            self,
            study: Study,
            trial: FrozenTrial,
            state: TrialState,
            values: Optional[Sequence[float]],
        ) -> None:
            nonlocal n_calls
            n_calls += 1

    sampler = SamplerAfterTrial()
    study = optuna.create_study(sampler=sampler)

    assert n_calls == 0

    study.tell(study.ask(), 1.0)

    assert n_calls == 1


@parametrize_sampler
def test_sample_single_distribution(sampler_class: Callable[[], BaseSampler]) -> None:

    relative_search_space = {
        "a": CategoricalDistribution([1]),
        "b": IntDistribution(low=1, high=1),
        "c": IntDistribution(low=1, high=1, log=True),
        "d": FloatDistribution(low=1.0, high=1.0),
        "e": FloatDistribution(low=1.0, high=1.0, log=True),
        "f": FloatDistribution(low=1.0, high=1.0, step=1.0),
    }

    with warnings.catch_warnings():
        warnings.simplefilter("ignore", optuna.exceptions.ExperimentalWarning)
        sampler = sampler_class()
    study = optuna.study.create_study(sampler=sampler)

    # We need to test the construction of the model, so we should set `n_trials >= 2`.
    for _ in range(2):
        trial = study.ask(fixed_distributions=relative_search_space)
        study.tell(trial, 1.0)
        for param_name in relative_search_space.keys():
            assert trial.params[param_name] == 1


@parametrize_sampler
@parametrize_suggest_method("x")
def test_single_parameter_objective(
    sampler_class: Callable[[], BaseSampler], suggest_method_x: Callable[[Trial], float]
) -> None:
    def objective(trial: Trial) -> float:
        return suggest_method_x(trial)

    with warnings.catch_warnings():
        warnings.simplefilter("ignore", optuna.exceptions.ExperimentalWarning)
        sampler = sampler_class()

    study = optuna.study.create_study(sampler=sampler)
    study.optimize(objective, n_trials=10)

    assert len(study.trials) == 10
    assert all(t.state == TrialState.COMPLETE for t in study.trials)


@parametrize_sampler
def test_conditional_parameter_objective(sampler_class: Callable[[], BaseSampler]) -> None:
    def objective(trial: Trial) -> float:
        x = trial.suggest_categorical("x", [True, False])
        if x:
            return trial.suggest_float("y", 0, 1)
        return trial.suggest_float("z", 0, 1)

    with warnings.catch_warnings():
        warnings.simplefilter("ignore", optuna.exceptions.ExperimentalWarning)
        sampler = sampler_class()

    study = optuna.study.create_study(sampler=sampler)
    study.optimize(objective, n_trials=10)

    assert len(study.trials) == 10
    assert all(t.state == TrialState.COMPLETE for t in study.trials)


@parametrize_sampler
@parametrize_suggest_method("x")
@parametrize_suggest_method("y")
def test_combination_of_different_distributions_objective(
    sampler_class: Callable[[], BaseSampler],
    suggest_method_x: Callable[[Trial], float],
    suggest_method_y: Callable[[Trial], float],
) -> None:
    def objective(trial: Trial) -> float:
        return suggest_method_x(trial) + suggest_method_y(trial)

    with warnings.catch_warnings():
        warnings.simplefilter("ignore", optuna.exceptions.ExperimentalWarning)
        sampler = sampler_class()

    study = optuna.study.create_study(sampler=sampler)
    study.optimize(objective, n_trials=10)

    assert len(study.trials) == 10
    assert all(t.state == TrialState.COMPLETE for t in study.trials)


@parametrize_sampler
@pytest.mark.parametrize(
    "second_low,second_high",
    [
        (0, 5),  # Narrow range.
        (0, 20),  # Expand range.
        (20, 30),  # Set non-overlapping range.
    ],
)
def test_dynamic_range_objective(
    sampler_class: Callable[[], BaseSampler], second_low: int, second_high: int
) -> None:
    def objective(trial: Trial, low: int, high: int) -> float:
        v = trial.suggest_float("x", low, high)
        v += trial.suggest_int("y", low, high)
        return v

    with warnings.catch_warnings():
        warnings.simplefilter("ignore", optuna.exceptions.ExperimentalWarning)
        sampler = sampler_class()

    study = optuna.study.create_study(sampler=sampler)
    study.optimize(lambda t: objective(t, 0, 10), n_trials=10)
    study.optimize(lambda t: objective(t, second_low, second_high), n_trials=10)

    assert len(study.trials) == 20
    assert all(t.state == TrialState.COMPLETE for t in study.trials)


# We add tests for constant objective functions to ensure the reproducibility of sorting.
@parametrize_sampler_with_seed
@pytest.mark.slow
@pytest.mark.parametrize("objective_func", [lambda *args: sum(args), lambda *args: 0.0])
def test_reproducible(sampler_class: Callable[[int], BaseSampler], objective_func: Any) -> None:
    def objective(trial: Trial) -> float:
        a = trial.suggest_float("a", 1, 9)
        b = trial.suggest_float("b", 1, 9, log=True)
        c = trial.suggest_float("c", 1, 9, step=1)
        d = trial.suggest_int("d", 1, 9)
        e = trial.suggest_int("e", 1, 9, log=True)
        f = trial.suggest_int("f", 1, 9, step=2)
        g = cast(int, trial.suggest_categorical("g", range(1, 10)))
        return objective_func(a, b, c, d, e, f, g)

    study = optuna.create_study(sampler=sampler_class(1))
    study.optimize(objective, n_trials=15)

    study_same_seed = optuna.create_study(sampler=sampler_class(1))
    study_same_seed.optimize(objective, n_trials=15)
    for i in range(15):
        assert study.trials[i].params == study_same_seed.trials[i].params

    study_different_seed = optuna.create_study(sampler=sampler_class(2))
    study_different_seed.optimize(objective, n_trials=15)
    assert any(
        [study.trials[i].params != study_different_seed.trials[i].params for i in range(15)]
    )


@pytest.mark.slow
@parametrize_sampler_with_seed
def test_reseed_rng_change_sampling(sampler_class: Callable[[int], BaseSampler]) -> None:
    def objective(trial: Trial) -> float:
        a = trial.suggest_float("a", 1, 9)
        b = trial.suggest_float("b", 1, 9, log=True)
        c = trial.suggest_float("c", 1, 9, step=1)
        d = trial.suggest_int("d", 1, 9)
        e = trial.suggest_int("e", 1, 9, log=True)
        f = trial.suggest_int("f", 1, 9, step=2)
        g = cast(int, trial.suggest_categorical("g", range(1, 10)))
        return a + b + c + d + e + f + g

    sampler = sampler_class(1)
    study = optuna.create_study(sampler=sampler)
    study.optimize(objective, n_trials=15)

    sampler_different_seed = sampler_class(1)
    sampler_different_seed.reseed_rng()
    study_different_seed = optuna.create_study(sampler=sampler_different_seed)
    study_different_seed.optimize(objective, n_trials=15)
    assert any(
        [study.trials[i].params != study_different_seed.trials[i].params for i in range(15)]
    )


# This function is used only in test_reproducible_in_other_process, but declared at top-level
# because local function cannot be pickled, which occurs within multiprocessing.
def run_optimize(
    k: int,
    sampler_name: str,
    sequence_dict: DictProxy,
    hash_dict: DictProxy,
) -> None:
    def objective(trial: Trial) -> float:
        a = trial.suggest_float("a", 1, 9)
        b = trial.suggest_float("b", 1, 9, log=True)
        c = trial.suggest_float("c", 1, 9, step=1)
        d = trial.suggest_int("d", 1, 9)
        e = trial.suggest_int("e", 1, 9, log=True)
        f = trial.suggest_int("f", 1, 9, step=2)
        g = cast(int, trial.suggest_categorical("g", range(1, 10)))
        return a + b + c + d + e + f + g

    hash_dict[k] = hash("nondeterministic hash")
    sampler = sampler_class_with_seed[sampler_name][0](1)
    study = optuna.create_study(sampler=sampler)
    study.optimize(objective, n_trials=15)
    sequence_dict[k] = list(study.trials[-1].params.values())


@pytest.fixture
def unset_seed_in_test(request: SubRequest) -> None:
    # Unset the hashseed at beginning and restore it at end regardless of an exception in the test.
    # See https://docs.pytest.org/en/stable/how-to/fixtures.html#adding-finalizers-directly
    # for details.

    hash_seed = os.getenv("PYTHONHASHSEED")
    if hash_seed is not None:
        del os.environ["PYTHONHASHSEED"]

    def restore_seed() -> None:
        if hash_seed is not None:
            os.environ["PYTHONHASHSEED"] = hash_seed

    request.addfinalizer(restore_seed)


@pytest.mark.slow
@parametrize_sampler_name_with_seed
def test_reproducible_in_other_process(sampler_name: str, unset_seed_in_test: None) -> None:
    # This test should be tested without `PYTHONHASHSEED`. However, some tool such as tox
    # set the environmental variable "PYTHONHASHSEED" by default.
    # To do so, this test calls a finalizer: `unset_seed_in_test`.

    # Multiprocessing supports three way to start a process.
    # We use `spawn` option to create a child process as a fresh python process.
    # For more detail, see https://github.com/optuna/optuna/pull/3187#issuecomment-997673037.
    multiprocessing.set_start_method("spawn", force=True)
    manager = multiprocessing.Manager()
    sequence_dict: DictProxy = manager.dict()
    hash_dict: DictProxy = manager.dict()
    for i in range(3):
        p = multiprocessing.Process(
            target=run_optimize, args=(i, sampler_name, sequence_dict, hash_dict)
        )
        p.start()
        p.join()

    # Hashes are expected to be different because string hashing is nondeterministic per process.
    assert not (hash_dict[0] == hash_dict[1] == hash_dict[2])
    # But the sequences are expected to be the same.
    assert sequence_dict[0] == sequence_dict[1] == sequence_dict[2]<|MERGE_RESOLUTION|>--- conflicted
+++ resolved
@@ -42,7 +42,7 @@
         lambda: optuna.samplers.TPESampler(n_startup_trials=0),
         lambda: optuna.samplers.TPESampler(n_startup_trials=0, multivariate=True),
         lambda: optuna.samplers.CmaEsSampler(n_startup_trials=0),
-<<<<<<< HEAD
+        lambda: optuna.samplers.CmaEsSampler(n_startup_trials=0, use_separable_cma=True),
         pytest.param(
             lambda: optuna.integration.SkoptSampler(
                 skopt_kwargs={"base_estimator": "dummy", "n_initial_points": 1}
@@ -52,11 +52,6 @@
         pytest.param(
             lambda: optuna.integration.PyCmaSampler(n_startup_trials=0),
             marks=pytest.mark.integration,
-=======
-        lambda: optuna.samplers.CmaEsSampler(n_startup_trials=0, use_separable_cma=True),
-        lambda: optuna.integration.SkoptSampler(
-            skopt_kwargs={"base_estimator": "dummy", "n_initial_points": 1}
->>>>>>> 73a26c1a
         ),
         optuna.samplers.NSGAIISampler,
         optuna.samplers.QMCSampler,
@@ -71,7 +66,7 @@
     [
         lambda: optuna.samplers.TPESampler(n_startup_trials=0, multivariate=True),
         lambda: optuna.samplers.CmaEsSampler(n_startup_trials=0),
-<<<<<<< HEAD
+        lambda: optuna.samplers.CmaEsSampler(n_startup_trials=0, use_separable_cma=True),
         pytest.param(
             lambda: optuna.integration.SkoptSampler(
                 skopt_kwargs={"base_estimator": "dummy", "n_initial_points": 1}
@@ -81,11 +76,6 @@
         pytest.param(
             lambda: optuna.integration.PyCmaSampler(n_startup_trials=0),
             marks=pytest.mark.integration,
-=======
-        lambda: optuna.samplers.CmaEsSampler(n_startup_trials=0, use_separable_cma=True),
-        lambda: optuna.integration.SkoptSampler(
-            skopt_kwargs={"base_estimator": "dummy", "n_initial_points": 1}
->>>>>>> 73a26c1a
         ),
     ],
 )
@@ -100,7 +90,6 @@
         ),
     ],
 )
-<<<<<<< HEAD
 sampler_class_with_seed: Dict[str, Tuple[Callable[[int], BaseSampler], bool]] = {
     "RandomSampler": (lambda seed: optuna.samplers.RandomSampler(seed=seed), False),
     "TPESampler": (lambda seed: optuna.samplers.TPESampler(seed=seed), False),
@@ -109,6 +98,7 @@
         False,
     ),
     "CmaEsSampler": (lambda seed: optuna.samplers.CmaEsSampler(seed=seed), False),
+    "separable CmaEsSampler": (lambda seed: optuna.samplers.CmaEsSampler(seed=seed, use_separable_cma=True), False),
     "SkoptSampler": (lambda seed: optuna.integration.SkoptSampler(seed=seed), True),
     "PyCmaSampler": (lambda seed: optuna.integration.PyCmaSampler(seed=seed), True),
     "NSGAIISampler": (lambda seed: optuna.samplers.NSGAIISampler(seed=seed), False),
@@ -132,21 +122,6 @@
 parametrize_sampler_name_with_seed = pytest.mark.parametrize(
     "sampler_name", param_sampler_name_with_seed
 )
-=======
-sampler_class_with_seed: List[Callable] = [
-    lambda seed: optuna.samplers.RandomSampler(seed=seed),
-    lambda seed: optuna.samplers.TPESampler(seed=seed),
-    lambda seed: optuna.samplers.TPESampler(multivariate=True, seed=seed),
-    lambda seed: optuna.samplers.CmaEsSampler(seed=seed),
-    lambda seed: optuna.samplers.CmaEsSampler(seed=seed, use_separable_cma=True),
-    lambda seed: optuna.integration.SkoptSampler(seed=seed),
-    lambda seed: optuna.integration.PyCmaSampler(seed=seed),
-    lambda seed: optuna.samplers.NSGAIISampler(seed=seed),
-    lambda seed: optuna.samplers.QMCSampler(seed=seed),
-    lambda seed: optuna.integration.BoTorchSampler(seed=seed),
-]
-parametrize_sampler_with_seed = pytest.mark.parametrize("sampler_class", sampler_class_with_seed)
->>>>>>> 73a26c1a
 
 
 @pytest.mark.parametrize(
