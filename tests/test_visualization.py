from optuna.distributions import UniformDistribution
from optuna.study import create_study
from optuna.trial import Trial  # NOQA
from optuna.visualization import _get_intermediate_plot
from optuna.visualization import _get_optimization_history_plot
from optuna.visualization import _get_parallel_coordinate_plot


def test_get_intermediate_plot():
    # type: () -> None

    # Test with no trial.
    study = create_study()
    figure = _get_intermediate_plot(study)
    assert len(figure.data) == 0

    def objective(trial, report_intermediate_values):
        # type: (Trial, bool) -> float

        if report_intermediate_values:
            trial.report(1.0, step=0)
            trial.report(2.0, step=1)
        return 0.0

    # Test with a trial with intermediate values.
    study = create_study()
    study.optimize(lambda t: objective(t, True), n_trials=1)
    figure = _get_intermediate_plot(study)
    assert len(figure.data) == 1
    assert figure.data[0].x == (0, 1)
    assert figure.data[0].y == (1.0, 2.0)

    # Test with trials, one of which contains no intermediate value.
    study = create_study()
    study.optimize(lambda t: objective(t, False), n_trials=1)
    figure = _get_intermediate_plot(study)
    assert len(figure.data) == 1
    assert len(figure.data[0].x) == 0
    assert len(figure.data[0].y) == 0

    # Ignore failed trials.
    def fail_objective(_):
        # type: (Trial) -> float

        raise ValueError

    study = create_study()
    study.optimize(fail_objective, n_trials=1)
    figure = _get_intermediate_plot(study)
    assert len(figure.data) == 0


def test_get_optimization_history_plot():
    # type: () -> None

    # Test with no trial.
    study = create_study()
    figure = _get_optimization_history_plot(study)
    assert len(figure.data) == 0

    def objective(trial):
        # type: (Trial) -> float

        if trial.number == 0:
            return 1.0
        elif trial.number == 1:
            return 2.0
        elif trial.number == 2:
            return 0.0
        return 0.0

    # Test with a trial.
    study = create_study()
    study.optimize(objective, n_trials=3)
    figure = _get_optimization_history_plot(study)
    assert len(figure.data) == 2
    assert figure.data[0].x == (0, 1, 2)
    assert figure.data[0].y == (1.0, 2.0, 0.0)
    assert figure.data[1].x == (0, 1, 2)
    assert figure.data[1].y == (1.0, 1.0, 0.0)

    # Ignore failed trials.
    def fail_objective(_):
        # type: (Trial) -> float

        raise ValueError

    study = create_study()
    study.optimize(fail_objective, n_trials=1)
<<<<<<< HEAD
    figure = _get_optimization_history_plot(study)
=======
    figure = _get_parallel_coordinate_plot(study)
    assert len(figure.data) == 0


def test_get_parallel_coordinate_plot():
    # type: () -> None

    # Test with no trial.
    study = create_study()
    figure = _get_parallel_coordinate_plot(study)
    assert len(figure.data) == 0

    study._append_trial(
        value=0.0,
        params={
            'param_a': 1.0,
            'param_b': 2.0,
        },
        distributions={
            'param_a': UniformDistribution(0.0, 3.0),
            'param_b': UniformDistribution(0.0, 3.0),
        }
    )
    study._append_trial(
        value=2.0,
        params={
            'param_b': 0.0,
        },
        distributions={
            'param_b': UniformDistribution(0.0, 3.0),
        }
    )
    study._append_trial(
        value=1.0,
        params={
            'param_a': 2.5,
            'param_b': 1.0,
        },
        distributions={
            'param_a': UniformDistribution(0.0, 3.0),
            'param_b': UniformDistribution(0.0, 3.0),
        }
    )

    # Test with a trial.
    figure = _get_parallel_coordinate_plot(study)
    assert len(figure.data[0]['dimensions']) == 3
    assert figure.data[0]['dimensions'][0]['label'] == 'Objective Value'
    assert figure.data[0]['dimensions'][0]['range'] == (0.0, 2.0)
    assert figure.data[0]['dimensions'][0]['values'] == (0.0, 2.0, 1.0)
    assert figure.data[0]['dimensions'][1]['label'] == 'param_a'
    assert figure.data[0]['dimensions'][1]['range'] == (1.0, 2.5)
    assert figure.data[0]['dimensions'][1]['values'] == (1.0, 2.5)
    assert figure.data[0]['dimensions'][2]['label'] == 'param_b'
    assert figure.data[0]['dimensions'][2]['range'] == (0.0, 2.0)
    assert figure.data[0]['dimensions'][2]['values'] == (2.0, 0.0, 1.0)

    # Test with a trial to select parameter.
    figure = _get_parallel_coordinate_plot(study, params=['param_a'])
    assert len(figure.data[0]['dimensions']) == 2
    assert figure.data[0]['dimensions'][0]['label'] == 'Objective Value'
    assert figure.data[0]['dimensions'][0]['range'] == (0.0, 2.0)
    assert figure.data[0]['dimensions'][0]['values'] == (0.0, 2.0, 1.0)
    assert figure.data[0]['dimensions'][1]['label'] == 'param_a'
    assert figure.data[0]['dimensions'][1]['range'] == (1.0, 2.5)
    assert figure.data[0]['dimensions'][1]['values'] == (1.0, 2.5)

    # Ignore failed trials.
    def fail_objective(_):
        # type: (Trial) -> float

        raise ValueError

    study = create_study()
    study.optimize(fail_objective, n_trials=1)
    figure = _get_parallel_coordinate_plot(study)
>>>>>>> 70f3a26b
    assert len(figure.data) == 0<|MERGE_RESOLUTION|>--- conflicted
+++ resolved
@@ -87,10 +87,7 @@
 
     study = create_study()
     study.optimize(fail_objective, n_trials=1)
-<<<<<<< HEAD
     figure = _get_optimization_history_plot(study)
-=======
-    figure = _get_parallel_coordinate_plot(study)
     assert len(figure.data) == 0
 
 
@@ -166,5 +163,4 @@
     study = create_study()
     study.optimize(fail_objective, n_trials=1)
     figure = _get_parallel_coordinate_plot(study)
->>>>>>> 70f3a26b
     assert len(figure.data) == 0