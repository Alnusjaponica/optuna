--- conflicted
+++ resolved
@@ -392,13 +392,8 @@
             solutions: List[Tuple[np.ndarray, float]] = []
             for t in solution_trials[: optimizer.population_size]:
                 assert t.value is not None, "completed trials must have a value"
-<<<<<<< HEAD
-                if isinstance(optimizer, CMAwM):
+                if isinstance(optimizer, cmaes.CMAwM):
                     x = np.array(t.system_attrs["x_for_tell"])
-=======
-                if isinstance(optimizer, cmaes.CMAwM):
-                    x = t.system_attrs["x_for_tell"]
->>>>>>> 69f8844b
                 else:
                     x = trans.transform(t.params)
                 y = t.value if study.direction == StudyDirection.MINIMIZE else -t.value
