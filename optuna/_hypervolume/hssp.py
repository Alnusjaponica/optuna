from __future__ import annotations

import numpy as np

import optuna


def _lazy_contribs_update(
    contribs: np.ndarray,
    pareto_loss_values: np.ndarray,
    selected_vecs: np.ndarray,
    reference_point: np.ndarray,
) -> np.ndarray:
    """Lazy update the hypervolume contributions.

    S=selected_indices - {indices[max_index]}, T=selected_indices, and S' is a subset of S.
    As we would like to know argmax H(T v {i}) in the next iteration, we can skip HV
    calculations for j if H(T v {i}) - H(T) > H(S' v {j}) - H(S') >= H(T v {j}) - H(T).
    We used the submodularity for the inequality above. As the upper bound of contribs[i] is
    H(S' v {j}) - H(S'), we start to update from i with a higher upper bound so that we can
    skip more HV calculations.
    """
    hv_selected = optuna._hypervolume.WFG().compute(selected_vecs[:-1], reference_point)
    max_contrib = 0.0
    index_from_larger_upper_bound_contrib = np.argsort(-contribs)
    for i in index_from_larger_upper_bound_contrib:
        if contribs[i] < max_contrib:
            # Lazy evaluation to reduce HV calculations.
            # If contribs[i] will not be the maximum next, it is unnecessary to compute it.
            continue

        selected_vecs[-1] = pareto_loss_values[i].copy()
        hv_plus = optuna._hypervolume.WFG().compute(selected_vecs, reference_point)
        # inf - inf in the contribution calculation is always inf.
        contribs[i] = hv_plus - hv_selected if not np.isinf(hv_plus) else np.inf
        max_contrib = max(contribs[i], max_contrib)

    return contribs


def _solve_hssp_on_unique_loss_vals(
    rank_i_loss_vals: np.ndarray,
    rank_i_indices: np.ndarray,
    subset_size: int,
    reference_point: np.ndarray,
) -> np.ndarray:
    assert not np.any(reference_point - rank_i_loss_vals <= 0)
    assert subset_size <= rank_i_indices.size
    n_objectives = reference_point.size
    contribs = np.prod(reference_point - rank_i_loss_vals, axis=-1)
    selected_indices = np.zeros(subset_size, dtype=int)
    selected_vecs = np.empty((subset_size, n_objectives))
    indices = np.arange(rank_i_loss_vals.shape[0], dtype=int)
    for k in range(subset_size):
        max_index = int(np.argmax(contribs))
        selected_indices[k] = indices[max_index]
        selected_vecs[k] = rank_i_loss_vals[max_index].copy()
        keep = np.ones(contribs.size, dtype=bool)
        keep[max_index] = False
        contribs = contribs[keep]
        indices = indices[keep]
        rank_i_loss_vals = rank_i_loss_vals[keep]
        if k == subset_size - 1:
            # We do not need to update contribs at the last iteration.
            break

        contribs = _lazy_contribs_update(
            contribs, rank_i_loss_vals, selected_vecs[: k + 2], reference_point
        )

    return rank_i_indices[selected_indices]


def _solve_hssp(
    rank_i_loss_vals: np.ndarray,
    rank_i_indices: np.ndarray,
    subset_size: int,
    reference_point: np.ndarray,
) -> np.ndarray:
    """Solve a hypervolume subset selection problem (HSSP) via a greedy algorithm.

    This method is a 1-1/e approximation algorithm to solve HSSP.

    For further information about algorithms to solve HSSP, please refer to the following
    paper:

    - `Greedy Hypervolume Subset Selection in Low Dimensions
       <https://doi.org/10.1162/EVCO_a_00188>`_
    """
<<<<<<< HEAD
    selected_vecs: List[np.ndarray] = []
    selected_indices: List[int] = []
    contributions = np.prod(reference_point - rank_i_loss_vals, axis=-1)
    hv_selected = 0.0
    while len(selected_indices) < subset_size:
        max_index = int(np.argmax(contributions))
        contributions[max_index] = -1  # mark as selected
        selected_index = rank_i_indices[max_index]
        selected_vec = rank_i_loss_vals[max_index]
        for j, v in enumerate(rank_i_loss_vals):
            if contributions[j] == -1:
                continue
            p = np.max([selected_vec, v], axis=0)
            contributions[j] -= (
                optuna._hypervolume.WFG().compute(np.asarray(selected_vecs + [p]), reference_point)
                - hv_selected
            )
        selected_vecs += [selected_vec]
        selected_indices += [selected_index]
        hv_selected = optuna._hypervolume.WFG().compute(np.asarray(selected_vecs), reference_point)

    return np.asarray(selected_indices, dtype=int)
=======
    if subset_size == rank_i_indices.size:
        return rank_i_indices

    rank_i_unique_loss_vals, indices_of_unique_loss_vals = np.unique(
        rank_i_loss_vals, return_index=True, axis=0
    )
    n_unique = indices_of_unique_loss_vals.size
    if n_unique < subset_size:
        chosen = np.zeros(rank_i_indices.size, dtype=bool)
        chosen[indices_of_unique_loss_vals] = True
        duplicated_indices = np.arange(rank_i_indices.size)[~chosen]
        chosen[duplicated_indices[: subset_size - n_unique]] = True
        return rank_i_indices[chosen]

    subset_indices_of_unique_loss_vals = _solve_hssp_on_unique_loss_vals(
        rank_i_unique_loss_vals, indices_of_unique_loss_vals, subset_size, reference_point
    )
    return rank_i_indices[subset_indices_of_unique_loss_vals]
>>>>>>> 5dbeb3a6
<|MERGE_RESOLUTION|>--- conflicted
+++ resolved
@@ -87,30 +87,6 @@
     - `Greedy Hypervolume Subset Selection in Low Dimensions
        <https://doi.org/10.1162/EVCO_a_00188>`_
     """
-<<<<<<< HEAD
-    selected_vecs: List[np.ndarray] = []
-    selected_indices: List[int] = []
-    contributions = np.prod(reference_point - rank_i_loss_vals, axis=-1)
-    hv_selected = 0.0
-    while len(selected_indices) < subset_size:
-        max_index = int(np.argmax(contributions))
-        contributions[max_index] = -1  # mark as selected
-        selected_index = rank_i_indices[max_index]
-        selected_vec = rank_i_loss_vals[max_index]
-        for j, v in enumerate(rank_i_loss_vals):
-            if contributions[j] == -1:
-                continue
-            p = np.max([selected_vec, v], axis=0)
-            contributions[j] -= (
-                optuna._hypervolume.WFG().compute(np.asarray(selected_vecs + [p]), reference_point)
-                - hv_selected
-            )
-        selected_vecs += [selected_vec]
-        selected_indices += [selected_index]
-        hv_selected = optuna._hypervolume.WFG().compute(np.asarray(selected_vecs), reference_point)
-
-    return np.asarray(selected_indices, dtype=int)
-=======
     if subset_size == rank_i_indices.size:
         return rank_i_indices
 
@@ -128,5 +104,4 @@
     subset_indices_of_unique_loss_vals = _solve_hssp_on_unique_loss_vals(
         rank_i_unique_loss_vals, indices_of_unique_loss_vals, subset_size, reference_point
     )
-    return rank_i_indices[subset_indices_of_unique_loss_vals]
->>>>>>> 5dbeb3a6
+    return rank_i_indices[subset_indices_of_unique_loss_vals]