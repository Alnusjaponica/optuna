from datetime import datetime
import functools
import pickle
from typing import Any
from typing import Callable
from typing import Dict
from typing import List
from typing import Optional
from typing import overload
from typing import Sequence
from typing import TYPE_CHECKING
from typing import TypeVar

import optuna
from optuna._deprecated import deprecated_func
from optuna._experimental import experimental_class
from optuna._imports import try_import
from optuna.distributions import BaseDistribution
from optuna.distributions import CategoricalChoiceType


with try_import() as _imports:
    import torch
    import torch.distributed as dist
<<<<<<< HEAD
    import torch.distributed.ProcessGroup as ProcessGroup
=======
    from torch.distributed import ProcessGroup
>>>>>>> 7bc4bb11


if TYPE_CHECKING:
    from typing_extensions import ParamSpec

    _T = TypeVar("_T")
    _P = ParamSpec("_P")


_suggest_deprecated_msg = (
    "Use :func:`~optuna.integration.TorchDistributedTrial.suggest_float` instead."
)

_g_pg: List[Optional["ProcessGroup"]] = [None]


def broadcast_properties(f: "Callable[_P, _T]") -> "Callable[_P, _T]":
    """Method decorator to fetch updated trial properties from rank 0 after ``f`` is run.

    This decorator ensures trial properties (params, distributions, etc.) on all distributed
    processes are up-to-date with the wrapped trial stored on rank 0.
    It should be applied to all :class:`~optuna.integration.TorchDistributedTrial`
    methods that update property values.
    """

    @functools.wraps(f)
    def wrapped(*args: "_P.args", **kwargs: "_P.kwargs") -> "_T":
        # TODO(nlgranger): Remove type ignore after mypy includes
        # https://github.com/python/mypy/pull/12668
        self: TorchDistributedTrial = args[0]  # type: ignore[assignment]

        def fetch_properties() -> Sequence:
            assert self._delegate is not None
            return (
                self._delegate.number,
                self._delegate.params,
                self._delegate.distributions,
                self._delegate.user_attrs,
                self._delegate.system_attrs,
                self._delegate.datetime_start,
            )

        try:
            return f(*args, **kwargs)
        finally:
            (
                self._number,
                self._params,
                self._distributions,
                self._user_attrs,
                self._system_attrs,
                self._datetime_start,
            ) = self._call_and_communicate_obj(fetch_properties)

    return wrapped


@experimental_class("2.6.0")
class TorchDistributedTrial(optuna.trial.BaseTrial):
    """A wrapper of :class:`~optuna.trial.Trial` to incorporate Optuna with PyTorch distributed.

    .. seealso::
        :class:`~optuna.integration.TorchDistributedTrial` provides the same interface as
        :class:`~optuna.trial.Trial`. Please refer to :class:`optuna.trial.Trial` for further
        details.

    See `the example <https://github.com/optuna/optuna-examples/blob/main/
    pytorch/pytorch_distributed_simple.py>`__
    if you want to optimize an objective function that trains neural network
    written with PyTorch distributed data parallel.

    Args:
        trial:
            A :class:`~optuna.trial.Trial` object or :obj:`None`. Please set trial object in
            rank-0 node and set :obj:`None` in the other rank node.
        group:
            A `torch.distributed.ProcessGroup` to communicate with the other nodes.
            TorchDistributedTrial use CPU tensors to communicate, make sure the group
            supports CPU tensors communications.

            Use `gloo` backend when group is None.
            Create a global `gloo` backend when group is None and WORLD is nccl.

    .. note::
        The methods of :class:`~optuna.integration.TorchDistributedTrial` are expected to be
        called by all workers at once. They invoke synchronous data transmission to share
        processing results and synchronize timing.

    """

    def __init__(
        self,
        trial: Optional[optuna.trial.Trial],
        group: Optional["ProcessGroup"] = None,
    ) -> None:
        _imports.check()

        if group is not None:
            self._group: "ProcessGroup" = group
        else:
            if _g_pg[0] is None:
                if dist.group.WORLD is None:
                    raise RuntimeError("torch distributed is not initialized.")
                default_pg: "ProcessGroup" = dist.group.WORLD
                if dist.get_backend(default_pg) == "nccl":  # type: ignore[no-untyped-call]
                    new_group: "ProcessGroup" = dist.new_group(  # type: ignore[no-untyped-call]
                        backend="gloo"
                    )
                    _g_pg[0] = new_group
                else:
                    _g_pg[0] = default_pg
            self._group = _g_pg[0]

        if dist.get_rank(self._group) == 0:  # type: ignore[no-untyped-call]
            if not isinstance(trial, optuna.trial.Trial):
                raise ValueError(
                    "Rank 0 node expects an optuna.trial.Trial instance as the trial argument."
                )
        else:
            if trial is not None:
                raise ValueError(
                    "Non-rank 0 node is supposed to receive None as the trial argument."
                )

            assert trial is None, "error message"
        self._delegate = trial

        self._number = self._broadcast(getattr(self._delegate, "number", None))
        self._params = self._broadcast(getattr(self._delegate, "params", None))
        self._distributions = self._broadcast(getattr(self._delegate, "distributions", None))
        self._user_attrs = self._broadcast(getattr(self._delegate, "user_attrs", None))
        self._system_attrs = self._broadcast(getattr(self._delegate, "system_attrs", None))
        self._datetime_start = self._broadcast(getattr(self._delegate, "datetime_start", None))

    @broadcast_properties
    def suggest_float(
        self,
        name: str,
        low: float,
        high: float,
        *,
        step: Optional[float] = None,
        log: bool = False,
    ) -> float:
        def func() -> float:
            assert self._delegate is not None
            return self._delegate.suggest_float(name, low, high, step=step, log=log)

        return self._call_and_communicate(func, torch.float)

    @deprecated_func("3.0.0", "6.0.0", text=_suggest_deprecated_msg)
    def suggest_uniform(self, name: str, low: float, high: float) -> float:

        return self.suggest_float(name, low, high)

    @deprecated_func("3.0.0", "6.0.0", text=_suggest_deprecated_msg)
    def suggest_loguniform(self, name: str, low: float, high: float) -> float:

        return self.suggest_float(name, low, high, log=True)

    @deprecated_func("3.0.0", "6.0.0", text=_suggest_deprecated_msg)
    def suggest_discrete_uniform(self, name: str, low: float, high: float, q: float) -> float:

        return self.suggest_float(name, low, high, step=q)

    @broadcast_properties
    def suggest_int(self, name: str, low: int, high: int, step: int = 1, log: bool = False) -> int:
        def func() -> float:
            assert self._delegate is not None
            return self._delegate.suggest_int(name, low, high, step=step, log=log)

        return self._call_and_communicate(func, torch.int)

    @overload
    def suggest_categorical(self, name: str, choices: Sequence[None]) -> None:
        ...

    @overload
    def suggest_categorical(self, name: str, choices: Sequence[bool]) -> bool:
        ...

    @overload
    def suggest_categorical(self, name: str, choices: Sequence[int]) -> int:
        ...

    @overload
    def suggest_categorical(self, name: str, choices: Sequence[float]) -> float:
        ...

    @overload
    def suggest_categorical(self, name: str, choices: Sequence[str]) -> str:
        ...

    @overload
    def suggest_categorical(
        self, name: str, choices: Sequence[CategoricalChoiceType]
    ) -> CategoricalChoiceType:
        ...

    @broadcast_properties
    def suggest_categorical(
        self, name: str, choices: Sequence[CategoricalChoiceType]
    ) -> CategoricalChoiceType:
        def func() -> CategoricalChoiceType:
            assert self._delegate is not None
            return self._delegate.suggest_categorical(name, choices)

        return self._call_and_communicate_obj(func)

    @broadcast_properties
    def report(self, value: float, step: int) -> None:
        err = None
        if dist.get_rank(self._group) == 0:  # type: ignore[no-untyped-call]
            try:
                assert self._delegate is not None
                self._delegate.report(value, step)
            except Exception as e:
                err = e
            err = self._broadcast(err)
        else:
            err = self._broadcast(err)

        if err is not None:
            raise err

    @broadcast_properties
    def should_prune(self) -> bool:
        def func() -> bool:
            assert self._delegate is not None
            # Some pruners return numpy.bool_, which is incompatible with bool.
            return bool(self._delegate.should_prune())

        # torch.bool seems to be the correct type, but the communication fails
        # due to the RuntimeError.
        return self._call_and_communicate(func, torch.uint8)

    @broadcast_properties
    def set_user_attr(self, key: str, value: Any) -> None:
        err = None
        if dist.get_rank(self._group) == 0:  # type: ignore[no-untyped-call]
            try:
                assert self._delegate is not None
                self._delegate.set_user_attr(key, value)
            except Exception as e:
                err = e
            err = self._broadcast(err)
        else:
            err = self._broadcast(err)

        if err is not None:
            raise err

    @broadcast_properties
    @deprecated_func("3.1.0", "6.0.0")
    def set_system_attr(self, key: str, value: Any) -> None:
        err = None

        if dist.get_rank(self._group) == 0:  # type: ignore[no-untyped-call]
            try:
                assert self._delegate is not None
                self._delegate.storage.set_trial_system_attr(self._delegate._trial_id, key, value)
            except Exception as e:
                err = e
            err = self._broadcast(err)
        else:
            err = self._broadcast(err)

        if err is not None:
            raise err

    @property
    def number(self) -> int:
        return self._number

    @property
    def params(self) -> Dict[str, Any]:
        return self._params

    @property
    def distributions(self) -> Dict[str, BaseDistribution]:
        return self._distributions

    @property
    def user_attrs(self) -> Dict[str, Any]:
        return self._user_attrs

    @property
    @deprecated_func("3.1.0", "6.0.0")
    def system_attrs(self) -> Dict[str, Any]:
        return self._system_attrs

    @property
    def datetime_start(self) -> Optional[datetime]:
        return self._datetime_start

    def _call_and_communicate(self, func: Callable, dtype: "torch.dtype") -> Any:
        buffer = torch.empty(1, dtype=dtype)
        rank = dist.get_rank(self._group)  # type: ignore[no-untyped-call]
        if rank == 0:
            result = func()
            buffer[0] = result
        dist.broadcast(buffer, src=0, group=self._group)  # type: ignore[no-untyped-call]
        return buffer.item()

    def _call_and_communicate_obj(self, func: Callable) -> Any:
        rank = dist.get_rank(self._group)  # type: ignore[no-untyped-call]
        result = func() if rank == 0 else None
        return self._broadcast(result)

    def _broadcast(self, value: Optional[Any]) -> Any:
        buffer = None
        size_buffer = torch.empty(1, dtype=torch.int)
        rank = dist.get_rank(self._group)  # type: ignore[no-untyped-call]
        if rank == 0:
            buffer = _to_tensor(value)
            size_buffer[0] = buffer.shape[0]
        dist.broadcast(size_buffer, src=0, group=self._group)  # type: ignore[no-untyped-call]
        buffer_size = int(size_buffer.item())
        if rank != 0:
            buffer = torch.empty(buffer_size, dtype=torch.uint8)
        assert buffer is not None
        dist.broadcast(buffer, src=0, group=self._group)  # type: ignore[no-untyped-call]
        return _from_tensor(buffer)


def _to_tensor(obj: Any) -> "torch.Tensor":
    b = bytearray(pickle.dumps(obj))
    return torch.tensor(b, dtype=torch.uint8)


def _from_tensor(tensor: "torch.Tensor") -> Any:
    b = bytearray(tensor.tolist())
    return pickle.loads(b)<|MERGE_RESOLUTION|>--- conflicted
+++ resolved
@@ -22,11 +22,7 @@
 with try_import() as _imports:
     import torch
     import torch.distributed as dist
-<<<<<<< HEAD
-    import torch.distributed.ProcessGroup as ProcessGroup
-=======
     from torch.distributed import ProcessGroup
->>>>>>> 7bc4bb11
 
 
 if TYPE_CHECKING:
