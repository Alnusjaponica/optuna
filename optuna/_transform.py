--- conflicted
+++ resolved
@@ -12,13 +12,6 @@
 from optuna.distributions import CategoricalDistribution
 from optuna.distributions import FloatDistribution
 from optuna.distributions import IntDistribution
-<<<<<<< HEAD
-from optuna.distributions import IntLogUniformDistribution
-from optuna.distributions import IntUniformDistribution
-=======
-from optuna.distributions import LogUniformDistribution
-from optuna.distributions import UniformDistribution
->>>>>>> dee665df
 
 
 class _SearchSpaceTransform:
@@ -190,14 +183,6 @@
         elif isinstance(
             d,
             (
-<<<<<<< HEAD
-                IntUniformDistribution,
-                IntLogUniformDistribution,
-=======
-                UniformDistribution,
-                LogUniformDistribution,
-                DiscreteUniformDistribution,
->>>>>>> dee665df
                 FloatDistribution,
                 IntDistribution,
             ),
