--- conflicted
+++ resolved
@@ -38,21 +38,11 @@
             Enhance the stability of Parzen estimator by imposing a Gaussian prior when
             :obj:`True`. The prior is only effective if the sampling distribution is
             either :class:`~optuna.distributions.FloatDistribution`,
-<<<<<<< HEAD
-            :class:`~optuna.distributions.IntUniformDistribution`,
-            or :class:`~optuna.distributions.IntLogUniformDistribution`.
-        prior_weight:
-            The weight of the prior. This argument is used in
-            :class:`~optuna.distributions.FloatDistribution`,
-            :class:`~optuna.distributions.IntUniformDistribution`,
-            :class:`~optuna.distributions.IntLogUniformDistribution`, and
-=======
             or :class:`~optuna.distributions.IntDistribution`.
         prior_weight:
             The weight of the prior. This argument is used in
             :class:`~optuna.distributions.FloatDistribution`,
             :class:`~optuna.distributions.IntDistribution`, and
->>>>>>> dee665df
             :class:`~optuna.distributions.CategoricalDistribution`.
         consider_magic_clip:
             Enable a heuristic to limit the smallest variances of Gaussians used in
