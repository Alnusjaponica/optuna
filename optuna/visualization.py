from collections import defaultdict

from optuna.logging import get_logger
from optuna.structs import StudyDirection
from optuna.structs import TrialState
from optuna.study import Study  # NOQA
from optuna import type_checking

logger = get_logger(__name__)

if type_checking.TYPE_CHECKING:
<<<<<<< HEAD
=======
    from plotly.graph_objs import Contour  # NOQA
>>>>>>> e3ea8681
    from plotly.graph_objs import Scatter  # NOQA
    from typing import DefaultDict  # NOQA
    from typing import List  # NOQA
    from typing import Optional  # NOQA
    from typing import Tuple  # NOQA

    from optuna.structs import FrozenTrial  # NOQA

    from optuna.structs import FrozenTrial  # NOQA

try:
    import plotly.graph_objs as go
    from plotly.graph_objs._figure import Figure  # NOQA
    from plotly.subplots import make_subplots
    _available = True
except ImportError as e:
    _import_error = e
    # Visualization features are disabled because plotly is not available.
    _available = False


def plot_intermediate_values(study):
    # type: (Study) -> None
    """Plot intermediate values of all trials in a study.

    Example:

        The following code snippet shows how to plot intermediate values.

        .. code::

            import optuna

            def objective(trial):
                # Intermediate values are supposed to be reported inside the objective function.
                ...

            study = optuna.create_study()
            study.optimize(objective, n_trials=100)

            optuna.visualization.plot_intermediate_values(study)

    Args:
        study:
            A :class:`~optuna.study.Study` object whose trials are plotted for their intermediate
            values.
    """

    _check_plotly_availability()
    figure = _get_intermediate_plot(study)
    figure.show()


def _get_intermediate_plot(study):
    # type: (Study) -> Figure

    layout = go.Layout(
        title='Intermediate Values Plot',
        xaxis={'title': 'Step'},
        yaxis={'title': 'Intermediate Value'},
        showlegend=False
    )

    target_state = [TrialState.PRUNED, TrialState.COMPLETE, TrialState.RUNNING]
    trials = [trial for trial in study.trials if trial.state in target_state]

    if len(trials) == 0:
        logger.warning('Study instance does not contain trials.')
        return go.Figure(data=[], layout=layout)
    if hasattr(trials[0], 'intermediate_values') is False:
        logger.warning(
            'You need to set up the pruning feature to utilize plot_intermediate_values()')
        return go.Figure(data=[], layout=layout)

    traces = []
    for trial in trials:
        trace = go.Scatter(
            x=tuple(trial.intermediate_values.keys()),
            y=tuple(trial.intermediate_values.values()),
            mode='lines+markers',
            marker={
                'maxdisplayed': 10
            },
            name='Trial{}'.format(trial.number)
        )
        traces.append(trace)

    figure = go.Figure(data=traces, layout=layout)

    return figure


def plot_optimization_history(study):
    # type: (Study) -> None
    """Plot optimization history of all trials in a study.

    Example:

        The following code snippet shows how to plot optimization history.

        .. code::

            import optuna

            def objective(trial):
                ...

            study = optuna.create_study()
            study.optimize(objective ,n_trials=100)

            optuna.visualization.plot_optimization_history(study)

    Args:
        study:
            A :class:`~optuna.study.Study` object whose trials are plotted for their objective
            values.
    """

    _check_plotly_availability()
    figure = _get_optimization_history_plot(study)
    figure.show()


def _get_optimization_history_plot(study):
    # type: (Study) -> Figure

    layout = go.Layout(
        title='Optimization History Plot',
        xaxis={'title': '#Trials'},
        yaxis={'title': 'Objective Value'},
    )

    trials = [t for t in study.trials if t.state == TrialState.COMPLETE]

    if len(trials) == 0:
        logger.warning('Study instance does not contain trials.')
        return go.Figure(data=[], layout=layout)

    best_values = [float('inf')] if study.direction == StudyDirection.MINIMIZE else [-float('inf')]
    for trial in trials:
        if isinstance(trial.value, float):
            trial_value = trial.value
        else:
            raise ValueError(
                'Trial{} has COMPLETE state, but its value is non float.'.format(trial.number))
        if study.direction == StudyDirection.MINIMIZE:
            best_values.append(min(best_values[-1], trial_value))
        else:
            best_values.append(max(best_values[-1], trial_value))
    best_values.pop(0)
    traces = [
        go.Scatter(x=[t.number for t in trials], y=[t.value for t in trials],
                   mode='markers', name='Objective Value'),
        go.Scatter(x=[t.number for t in trials], y=best_values, name='Best Value')
    ]

    figure = go.Figure(data=traces, layout=layout)

    return figure


def plot_contour(study, params=None):
    # type: (Study, Optional[List[str]]) -> None
    """Plot the parameter relationship as contour plot in a study.

        Note that, If a parameter contains missing values, a trial with missing values is not
        plotted.

    Example:

        The following code snippet shows how to plot the parameter relationship as contour plot.

        .. code::

            import optuna

            def objective(trial):
                ...

            study = optuna.create_study()
            study.optimize(objective, n_trials=100)

            optuna.visualization.plot_contour(study, params=['param_a', 'param_b'])

    Args:
        study:
            A :class:`~optuna.study.Study` object whose trials are plotted for their objective
            values.
        params:
            Parameter list to visualize. The default is all parameters.
    """

    _check_plotly_availability()
    figure = _get_contour_plot(study, params)
    figure.show()


def _get_contour_plot(study, params=None):
    # type: (Study, Optional[List[str]]) -> Figure

    layout = go.Layout(
        title='Contour Plot',
    )

    trials = [trial for trial in study.trials if trial.state == TrialState.COMPLETE]

    if len(trials) == 0:
        logger.warning('Your study does not have any completed trials.')
        return go.Figure(data=[], layout=layout)

    all_params = {p_name for t in trials for p_name in t.params.keys()}
    if params is None:
        sorted_params = sorted(list(all_params))
    elif len(params) <= 1:
        logger.warning('The length of params must be greater than 1.')
        return go.Figure(data=[], layout=layout)
    else:
        for input_p_name in params:
            if input_p_name not in all_params:
                raise ValueError('Parameter {} does not exist in your study.'.format(input_p_name))
        sorted_params = sorted(list(set(params)))

    param_values_range = dict()
    for p_name in sorted_params:
        values = [t.params[p_name] for t in trials if p_name in t.params]
        param_values_range[p_name] = (min(values), max(values))

    if len(sorted_params) == 2:
        x_param = sorted_params[0]
        y_param = sorted_params[1]
        sub_plots = _generate_contour_subplot(
            trials, x_param, y_param, study.direction)
        figure = go.Figure(data=sub_plots)
        figure.update_xaxes(title_text=x_param, range=param_values_range[x_param])
        figure.update_yaxes(title_text=y_param, range=param_values_range[y_param])
    else:
        figure = make_subplots(rows=len(sorted_params),
                               cols=len(sorted_params), shared_xaxes=True, shared_yaxes=True)
        showscale = True   # showscale option only needs to be specified once
        for x_i, x_param in enumerate(sorted_params):
            for y_i, y_param in enumerate(sorted_params):
                if x_param == y_param:
                    figure.add_trace(go.Scatter(), row=y_i + 1, col=x_i + 1)
                else:
                    sub_plots = _generate_contour_subplot(
                        trials, x_param, y_param, study.direction)
                    contour = sub_plots[0]
                    scatter = sub_plots[1]
                    contour.update(showscale=showscale)  # showscale's default is True
                    if showscale:
                        showscale = False
                    figure.add_trace(contour, row=y_i + 1, col=x_i + 1)
                    figure.add_trace(scatter, row=y_i + 1, col=x_i + 1)
                figure.update_xaxes(range=param_values_range[x_param],
                                    row=y_i + 1, col=x_i + 1)
                figure.update_yaxes(range=param_values_range[y_param],
                                    row=y_i + 1, col=x_i + 1)
                if x_i == 0:
                    figure.update_yaxes(title_text=y_param, row=y_i + 1, col=x_i + 1)
                if y_i == len(sorted_params) - 1:
                    figure.update_xaxes(title_text=x_param, row=y_i + 1, col=x_i + 1)

    return figure


def _generate_contour_subplot(trials, x_param, y_param, direction):
    # type: (List[FrozenTrial], str, str, StudyDirection) -> Tuple[Contour, Scatter]

    x_indexes = sorted(list({t.params[x_param] for t in trials if x_param in t.params}))
    y_indexes = sorted(list({t.params[y_param] for t in trials if y_param in t.params}))
    if len(x_indexes) < 2:
        logger.warning('Param {} unique value length is less than 2.'.format(x_param))
        return go.Contour(), go.Scatter()
    if len(y_indexes) < 2:
        logger.warning('Param {} unique value length is less than 2.'.format(y_param))
        return go.Contour(), go.Scatter()
    z = [[float('nan') for _ in range(len(x_indexes))] for _ in range(len(y_indexes))]

    x_values = []
    y_values = []
    for trial in trials:
        if x_param not in trial.params or y_param not in trial.params:
            continue
        x_values.append(trial.params[x_param])
        y_values.append(trial.params[y_param])
        x_i = x_indexes.index(trial.params[x_param])
        y_i = y_indexes.index(trial.params[y_param])
        if isinstance(trial.value, int):
            value = float(trial.value)
        elif isinstance(trial.value, float):
            value = trial.value
        else:
            raise ValueError(
                'Trial{} has COMPLETE state, but its value is non-numeric.'.format(trial.number))
        z[y_i][x_i] = value

    contour = go.Contour(
        x=x_indexes, y=y_indexes, z=z,
        colorbar={'title': 'Objective Value'},
        colorscale='blues',
        connectgaps=True,
        contours_coloring='heatmap',
        hoverinfo='none',
        line_smoothing=1.3,
        reversescale=True if direction == StudyDirection.MINIMIZE else False
    )

    scatter = go.Scatter(
        x=x_values,
        y=y_values,
        marker={'color': 'black'},
        mode='markers',
        showlegend=False
    )

    return (contour, scatter)


def plot_parallel_coordinate(study, params=None):
    # type: (Study, Optional[List[str]]) -> None
    """Plot the high-dimentional parameter relationships in a study.

        Note that, If a parameter contains missing values, a trial with missing values is not
        plotted.

    Example:

        The following code snippet shows how to plot the high-dimentional parameter relationships.

        .. code::

            import optuna

            def objective(trial):
                ...

            study = optuna.create_study()
            study.optimize(objective, n_trials=100)

            optuna.visualization.plot_parallel_coordinate(study, params=['param_a', 'param_b'])

    Args:
        study:
            A :class:`~optuna.study.Study` object whose trials are plotted for their objective
            values.
        params:
            Parameter list to visualize. The default is all parameters.
    """

    _check_plotly_availability()
    figure = _get_parallel_coordinate_plot(study, params)
    figure.show()


def _get_parallel_coordinate_plot(study, params=None):
    # type: (Study, Optional[List[str]]) -> Figure

    layout = go.Layout(
        title='Parallel Coordinate Plot',
    )

    trials = [trial for trial in study.trials if trial.state == TrialState.COMPLETE]

    if len(trials) == 0:
        logger.warning('Your study does not have any completed trials.')
        return go.Figure(data=[], layout=layout)

    all_params = {p_name for t in trials for p_name in t.params.keys()}
    if params is not None:
        for input_p_name in params:
            if input_p_name not in all_params:
                logger.warning('Parameter {} does not exist in your study.'.format(input_p_name))
                return go.Figure(data=[], layout=layout)
        all_params = set(params)
    sorted_params = sorted(list(all_params))

    dims = [{
        'label': 'Objective Value',
        'values': tuple([t.value for t in trials]),
        'range': (min([t.value for t in trials]), max([t.value for t in trials]))
    }]
    for p_name in sorted_params:
        values = []
        for t in trials:
            if p_name in t.params:
                values.append(t.params[p_name])
        is_categorical = False
        try:
            tuple(map(float, values))
        except (TypeError, ValueError):
            vocab = defaultdict(lambda: len(vocab))  # type: DefaultDict[str, int]
            values = [vocab[v] for v in values]
            is_categorical = True
        dim = {
            'label': p_name,
            'values': tuple(values),
            'range': (min(values), max(values))
        }
        if is_categorical:
            dim['tickvals'] = list(range(len(vocab)))
            dim['ticktext'] = list(sorted(vocab.items(), key=lambda x: x[1]))
        dims.append(dim)

    traces = [
        go.Parcoords(
            dimensions=dims,
            line=dict(
                color=[t.value for t in trials],
                colorscale='blues',
                colorbar=dict(
                    title='Objective Value'
                ),
                showscale=True,
                reversescale=study.direction == StudyDirection.MINIMIZE
            )
        )
    ]

    figure = go.Figure(data=traces, layout=layout)

    return figure


def plot_slice(study, params=None):
    # type: (Study, Optional[List[str]]) -> None
    """Plot the parameter relationship as slice plot in a study.

        Note that, If a parameter contains missing values, a trial with missing values is not
        plotted.

    Example:

        The following code snippet shows how to plot the parameter relationship as slice plot.

        .. code::

            import optuna

            def objective(trial):
                ...

            study = optuna.create_study()
            study.optimize(objective, n_trials=100)

            optuna.visualization.plot_slice(study, params=['param_a', 'param_b'])

    Args:
        study:
            A :class:`~optuna.study.Study` object whose trials are plotted for their objective
            values.
        params:
            Parameter list to visualize. The default is all parameters.
    """

    _check_plotly_availability()
    figure = _get_slice_plot(study, params)
    figure.show()


def _get_slice_plot(study, params=None):
    # type: (Study, Optional[List[str]]) -> Figure

    layout = go.Layout(
        title='Slice Plot',
    )

    trials = [trial for trial in study.trials if trial.state == TrialState.COMPLETE]

    if len(trials) == 0:
        logger.warning('Your study does not have any completed trials.')
        return go.Figure(data=[], layout=layout)

    all_params = {p_name for t in trials for p_name in t.params.keys()}
    if params is None:
        sorted_params = sorted(list(all_params))
    else:
        for input_p_name in params:
            if input_p_name not in all_params:
                raise ValueError('Parameter {} does not exist in your study.'.format(input_p_name))
        sorted_params = sorted(list(set(params)))

    if len(sorted_params) == 1:
        figure = go.Figure(
            data=[_generate_slice_subplot(study, trials, sorted_params[0])],
            layout=layout
        )
        figure.update_xaxes(title_text=sorted_params[0])
        figure.update_yaxes(title_text='Objective Value')
    else:
        figure = make_subplots(rows=1, cols=len(sorted_params), shared_yaxes=True)
        figure.update_layout(layout)
        showscale = True   # showscale option only needs to be specified once.
        for i, param in enumerate(sorted_params):
            trace = _generate_slice_subplot(study, trials, param)
            trace.update(marker=dict(showscale=showscale))  # showscale's default is True.
            if showscale:
                showscale = False
            figure.add_trace(trace, row=1, col=i + 1)
            figure.update_xaxes(title_text=param, row=1, col=i + 1)
            if i == 0:
                figure.update_yaxes(title_text='Objective Value', row=1, col=1)

    return figure


def _generate_slice_subplot(study, trials, param):
    # type: (Study, List[FrozenTrial], str) -> Scatter

    return go.Scatter(
        x=[t.params[param] for t in trials if param in t.params],
        y=[t.value for t in trials if param in t.params],
        mode='markers',
        marker={
            'color': [t.number for t in trials if param in t.params],
            'colorscale': 'Blues',
            'colorbar': {'title': '#Trials'}
        },
        showlegend=False,
    )


def _check_plotly_availability():
    # type: () -> None

    if not _available:
        raise ImportError(
            'Plotly is not available. Please install plotly to use this feature. '
            'Plotly can be installed by executing `$ pip install plotly`. '
            'For further information, please refer to the installation guide of plotly. '
            '(The actual import error is as follows: ' + str(_import_error) + ')')

    from distutils.version import StrictVersion
    from plotly import __version__ as plotly_version
    if StrictVersion(plotly_version) < StrictVersion('4.0.0'):
        raise ImportError(
            'Your version of Plotly is ' + plotly_version + ' . '
            'Please install plotly version 4.0.0 or higher. '
            'Plotly can be installed by executing `$ pip install -U plotly>=4.0.0`. '
            'For further information, please refer to the installation guide of plotly. ')<|MERGE_RESOLUTION|>--- conflicted
+++ resolved
@@ -9,17 +9,12 @@
 logger = get_logger(__name__)
 
 if type_checking.TYPE_CHECKING:
-<<<<<<< HEAD
-=======
     from plotly.graph_objs import Contour  # NOQA
->>>>>>> e3ea8681
     from plotly.graph_objs import Scatter  # NOQA
     from typing import DefaultDict  # NOQA
     from typing import List  # NOQA
     from typing import Optional  # NOQA
     from typing import Tuple  # NOQA
-
-    from optuna.structs import FrozenTrial  # NOQA
 
     from optuna.structs import FrozenTrial  # NOQA
 
