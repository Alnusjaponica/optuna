--- conflicted
+++ resolved
@@ -365,11 +365,6 @@
     def create_new_study(self, study_name: Optional[str] = None) -> int:
         study_name = study_name or DEFAULT_STUDY_NAME_PREFIX + str(uuid.uuid4())
         with self._thread_lock:
-<<<<<<< HEAD
-            if study_name is None:
-                study_name = DEFAULT_STUDY_NAME_PREFIX + str(uuid.uuid4())
-=======
->>>>>>> 51283bad
             self._write_log(JournalOperation.CREATE_STUDY, {"study_name": study_name})
             self._sync_with_backend()
 
